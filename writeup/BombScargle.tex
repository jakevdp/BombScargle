\documentclass[12pt,pdftex]{article}

\begin{document}

\section{Lomb-Scargle Periodogram}
The Lomb-Scargle Periodogram is fundamentally a measure of a normalized chi-squared for fitting a sinusoidal model to data. Given data $\{t_j, y_j\}$ with homoscedastic Gaussian errors $\sigma$, and assuming that the mean was subtracted from ``raw'' data
values $\{y_j\}$, we can choose a single-term linear sinusoidal model defined by the frequency $\omega$ and amplitudes $a$ and $b$:

\begin{equation}
  f(t|\omega, a, b) \equiv a\sin(\omega t) + b\cos(\omega t)
\end{equation}

Given this model, we can write the likelihood

\begin{equation}
\label{eq:dataL} 
 L \equiv p(\{y_j\} |~\omega, a, b, \{t_j\}, \sigma) =
  \prod_{j=1}^{N} \frac{1}{\sqrt{2\pi\sigma^2}} \exp\left(
  \frac{-[y_j - f(t_j|a, b, \omega)]^2}{2\sigma^2} \right)
\end{equation}

For any choice of $\omega$, we can find values $[a_0(\omega), b_0(\omega)]$ which maximize this likelihood. The goodness-of-fit can be determined by evaluating $\chi^2$ at this maximum:

\begin{equation}
  \chi^2(\omega) = \frac{1}{\sigma^2}\sum_{j=1}^N[y_j - f(t|\omega, a_0(\omega), b_0(\omega))]^2
\end{equation}

If we define $\chi_0^2 = \sigma^{-2}\sum y_j^2$, then we can write the {\it Lomb-Scargle Periodogram} as

\begin{equation}
\label{eq:PLS} 
  P_{LS}(\omega) \equiv 1 - \frac{\chi^2(\omega)}{\chi_0^2}
\end{equation}

<<<<<<< HEAD
This periodogram is a normalized measure of the goodness-of-fit of a sinusoidal model with frequency $\omega$, as compared to the null hypothesis of a pure-noise constant model, and lies in the range $0 \le P_{LS} \le 1$.
=======
This periodogram is a normalized measure of the goodness-of-fit of a sinusoidal model with frequency $\omega$. 
The best value of  $\omega$ is chosen as the value that maximizes $P_{LS}(\omega)$. Here I've purposely left-out the actual computation of $a_0(\omega)$ and $b_0(\omega)$, as well as the explicit expression to compute $P_{LS}(\omega)$; we'll get to that below.
>>>>>>> 15931c07

\section{Computing $P_{LS}$}
We can compute $P_{LS}$ quite easily via the above formalism.
For later convenience, let's re-express our model in the form of a matrix-vector product:
\begin{equation}
  f(t|\omega, \theta) = X_\omega \theta,
\end{equation}
where in the simple case above, $\theta = [a, b]^T$ and
\begin{equation}
  X_\omega = \left[\begin{array}{lll}
    \sin\omega t_1 && \cos\omega t_1\\
    \sin\omega t_2 && \cos\omega t_2\\
     & \vdots &\\
    \sin\omega t_N && \cos\omega t_N
  \end{array}\right]
\end{equation}

With this form, the $\chi^2$ can be concisely written
\begin{equation}
\chi^2(\omega, \theta) = \frac{1}{\sigma^2}||y - X_\omega \theta||^2
\end{equation}
This $\chi^2$ can be minimized by the standard means (assuming fixed $\omega$) to find the best-fit parameters:
\begin{equation}
<<<<<<< HEAD
=======
\label{eq:thetaML} 
>>>>>>> 15931c07
  \theta_0 = (X_\omega^TX_\omega)^{-1}X_\omega^Ty.
\end{equation}
Plugging this result back in to the expression for $\chi^2$ gives
\begin{equation}
\label{eq:chi2}
  \chi^2(\omega) = \frac{1}{\sigma^2}\left[
    y^Ty - y^TX_\omega(X_\omega^TX_\omega)^{-1}X_\omega^Ty
    \right]
\end{equation}
and comparing to the above definition we see that
\begin{equation}
  P_{LS}(\omega) = \frac{y^TX_\omega(X_\omega^TX_\omega)^{-1}X_\omega^Ty}{y^Ty}
\end{equation}
Normally $P_{LS}$ is defined as some recipe of products of sines and cosines: all of that is contained in the above expression, and we won't repeat it here. Further, it is possible to use some tricks involving fast Fourier transforms to quickly compute the above expression for many frequencies $\omega$, but we won't get into that here.

The important point here is that fundamentally, the Lomb-Scargle periodogram is simply a normalized measure of the $\chi^2$ for a {\bf maximum-likelihood model fit} of a particular single-frequency periodic model. Further, it's clear that by changing the definition of $X_\omega$ and adding more columns, we can quite easily account for an arbitrary offset $\mu$ (as in the {\it generalized Lomb-Scargle method} proposed by Zechmeister \& Kurster 2009), include non-uniform errors $\sigma_j$, compute the periodogram for arbitrary multi-harmonic and multi-frequency models, etc. For detailed discussion, see Section 10.3 in ICVG2014. 

\section{Robust Periodogram based on Bayesian Approach}

A well-known problem with the Lomb-Scargle periodogram is its lack of robustness to outliers: the Gaussian form of the likelihood expression means that if the errors $\sigma_j$ are mis-specified, the outlying point(s) might have a large effect on the final fit. 
What is required is to replace the above $\chi^2$ computation with a robust model that can account for these errors.

If we knew which points were outliers, then we would simply exclude them and
apply standard Gaussian results to the remaining points (assuming that outliers
represent a small fraction of the data set). We will assume that we do not have this
information. Bayesian analysis enables a formal treatment of this problem, as well 
as the ability to estimate which points are likely outliers using an objective framework.

First, given $\{t_j, y_j, \sigma_j\}$, how do we assess whether non-Gaussianity is important? 
In case of no outliers, we expect that
\begin{equation}
           \chi^2_{\rm dof} = {1 \over N-1} \chi^2(\omega_0) \approx 1,
\end{equation}
where $\chi^2(\omega_0)$ is given by eq.~\ref{eq:chi2}, and evaluated at $\omega=\omega_0$ which
minimizes its value. If $\chi^2_{\rm dof}-1$ is a few times larger than $\sqrt{2/(N-1)}$, then it is unlikely
(as given by the cumulative pdf for $\chi^2_{\rm dof}$ distribution) that our data set $\{t_j, y_j\}$ was 
drawn from a distribution specified by the chosen model and Gaussian error distribution with 
the claimed $\{\sigma_j\}$.


\subsection{Bayesian Periodogram} 

We start by reformulating the data likelihood from eq.~\ref{eq:dataL}  as
\begin{eqnarray}
\label{eq:dataL2} 
    p(\{y_j, g_j\} |~\omega, \theta, \{t_j, \sigma_j\}) = \nonumber \\ 
  \prod_{j=1}^{N} \left[ \frac{g_j}{\sqrt{2\pi\sigma_j^2}} \exp\left(
  \frac{-[y_j - f(t_j|\omega, \theta)]^2}{2\sigma_j^2}\right) + 
       (1-g_j) p_{\rm bad}(y_j|I) \right].
\end{eqnarray}  
Here $g_j$ is 1 if the data point is ``good'' and 0 if it came from the distribution
of outliers, $p_{\rm bad}(y_j|I)$. In this model $p_{\rm bad}(y_j|I)$ applies to all
outliers. Again, if we knew $g_j$ this would be an easy problem to solve.

Since $\{g_j\}$ represent hidden variables, we shall treat them as model parameters and then
marginalize over them to get $p(\theta|\{y_j, t_j, \sigma_j\} ,I)$. With a separable prior,
which implies that the reliability of the measurements is decoupled from the true value
of the quantity we are measuring,
\begin{equation}
        p(\theta,\{g_j\}|I) = p(\theta|I)  \, p(\{g_j\}|I),
\end{equation}
we get
\begin{equation}
   p(\theta,\{g_j\}|~\{y_j, t_j, \sigma_j\}, I) \propto \prod_{j=1}^{N} \left[ g_j p_{\rm good}(y_j)   + (1-g_j) p_{\rm bad}(y_j|I) \right] p(\{g_j\}|I),
\end{equation}
where we assumed uniform priors for parameters $\theta$ and introduced for notational simplicity
\begin{equation}
       p_{\rm good}(y_j) = \frac{1}{\sqrt{2\pi\sigma_j^2}} \exp\left(
                  \frac{-[y_j - f(t_j|\omega, \theta)]^2}{2\sigma_j^2}\right). 
\end{equation}
Finally, marginalizing over $g_j$ gives
\begin{equation}
  p(\theta|~\{y_j, t_j, \sigma_j\}, I) \propto \int  p(\theta,\{g_j\}|~\{y_j, t_j, \sigma_j\}, I) \, d^N g_j.
\end{equation}


Following Section 5.6.7 in ICVG2014, in case of uniform priors for all $g_j$, marginalization over
$g_j$ effectively replaces every $g_j$ by 1/2 and leads to 
\begin{equation}
\label{eq:Btheta}
   p(\theta|~\{y_j, t_j, \sigma_j\}, I) \propto \prod_{j=1}^{N} \left[ p_{\rm good}(y_j)  + p_{\rm bad}(y_j|I) \right]. 
\end{equation}



\subsection{The Last Step?}

The posterior pdf for $\theta$ given by eq.~\ref{eq:Btheta} can be used to obtain the MAP value $\theta_0$.
By replacing $\theta_0$ from eq.~\ref{eq:thetaML} with this MAP estimate, the resulting robust 
$\chi^2(\omega)$ is used instead of $\chi^2(\omega)$ given by eq.~\ref{eq:chi2}, yielding a robust equivalent
of eq.~\ref{eq:PLS}. 

Is \v{Z} missing something here? I understand that the addition of $p_{\rm bad}$ in eq.~\ref{eq:Btheta}
prevents the use of closed-form solutions for $P_{LS}(\omega)$ (because taking the log of eq.~\ref{eq:Btheta} 
doesn't result in a linear problem). Is this the only problem? 

Can we use the same method here as used in the regression problem with straight line plus outliers? 

Should we perhaps think of a procedure similar to EM algorithm? 

 

\subsection{QA and Visualization} 

An obvious plot is to compare Lomb-Scargle and Bomb-Scargle periodograms in the same figure. 

One could make a 2D plot where the x axis is $\omega$ and the y axis is the $j$, the data point index.
Each ($\omega, j$) pixel gets colored by its MAP value of $g_j$. 


<<<<<<< HEAD
\section{Bayesian View}
The Bayesian view of this starts with the likelihood. We'll specify this in terms of $M_\omega$, which is our model for a given frequency $\omega$. In this case, the likelihood is:

\begin{equation}
  p(D|M_\omega,\theta) =
  (2\pi\sigma^2)^{-N/2} \exp\left(
  \frac{-||y - X_\omega\theta||^2}{2\sigma^2}
  \right)
\end{equation}

We can then use Bayes' rule and marginalize over $\theta$ to write

\begin{equation}
  p(M_\omega|D) = \frac{1}{p(D)}\int p(D|M_\omega,\theta)p(M_\omega, \theta){\rm d}^N\theta
\end{equation}
If we assume uniform priors ($p(M_\omega, \theta) \propto 1$) then it can be shown (see Appendix):

\begin{equation}
  \frac{p(M_\omega|D)}{p(M_0|D)} \propto \exp\left(\frac{P_{LS}(\omega)}{2\sigma^2}\right)
\end{equation}
where $M_0$ is the null model, defined as above with $X_\omega = 0$.

\section{Making this Robust}
A well-known problem with the Lomb-Scargle periodogram is its lack of robustness to outliers: the Gaussian form of the likelihood expression means that if the errors $\sigma_j$ are mis-specified, the outlying point(s) will have an extremely large effect on the final fit. What is required is to replace the above $\chi^2$ computation with a robust model that can account for these errors.
=======
>>>>>>> 15931c07

\section{Appendix}
Here is the calculation of the Bayes factor for our model.

For separable priors $p(M_\omega,\theta) = p(M_\omega)p(\theta)$ the posterior for our linear model is:

\begin{equation}
  p(M_\omega|D) = \frac{p(M_\omega)}{p(D)}\int{\rm d}^N\theta(2\pi\sigma^2)^{-N/2}\exp\left(\frac{-||y - X_\omega\theta||^2}{2\sigma^2}\right)
\end{equation}

We can compute this integral by completing the square in $\theta$. Let's look at the argument of the exponent:

\begin{equation}
  ||y - X_\omega\theta||^2 = \theta^TX_\omega^TX_\omega\theta - 2\theta^TX_\omega^Ty + y^Ty
\end{equation}

If we now define the hermitian matrix $C = X_\omega^TX_\omega$ and find its Cholesky decomposition $U^TU = C$, then we can rewrite this as

\begin{equation}
  ||y - X_\omega\theta||^2 = ||v - U\theta||^2 + y^Ty - v^Tv
\end{equation}

where the length-N array $v$ satisfies $U^Tv = X_\omega^Ty$. Given this, we can rewrite the expression

\begin{equation}
  ||y - X_\omega\theta||^2 = ||v - U\theta||^2 + y^Ty - y^TX_\omega C^{-1}X_\omega^Ty
\end{equation}

The expression $\phi = v - U\theta$ is now an $\mathbf{R}^N\to\mathbf{R}^N$ mapping with a Jacobian given by $U$, so we can change variables to $\phi$ in the above integral to simplify its evaluation:

\begin{equation}
  p(M_\omega|D) = \frac{p(M_\omega)}{p(D)}\frac{(2\pi\sigma^2)^{-N/2}}{\det|U|}
\int{\rm d}^N\phi\exp\left(\frac{-||\phi||^2 - y^Ty + y^TX_\omega(X_\omega^TX_\omega)^{-1}X_\omega^Ty}{2\sigma^2}\right)
\end{equation}

Observing that $\det|U|^2 = \det|C| = \det|X_\omega^TX_\omega|$ and evaluating the (now straightforward) integral gives

\begin{equation}
  p(M_\omega|D) = \frac{p(M_\omega)}{p(D)}\frac{1}{2^N\sqrt{\det|X_\omega^TX_\omega|}}
  \exp\left(\frac{y^TX_\omega(X_\omega^TX_\omega)^{-1}X_\omega^Ty - y^Ty}{2\sigma^2}\right)
\end{equation}

Recalling that

\begin{equation}
  P_{LS}(\omega) = \frac{y^TX_\omega(X_\omega^TX_\omega)^{-1}X_\omega^Ty}{y^Ty}
\end{equation}

we see that we can express this

\begin{equation}
  p(M_\omega|D) = \frac{p(M_\omega)}{p(D)}\frac{1}{2^N\sqrt{\det|X_\omega^TX_\omega|}}
  \exp\left(\frac{y^Ty(P_{LS}(\omega) - 1)}{2\sigma^2}\right)
\end{equation}

We can compare two models using the odds ratio:
\begin{equation}
  O_{\omega_1\omega_2} \equiv \frac{p(M_{\omega_2}|D)}{p(M_{\omega_1}|D)}
  =\frac{p(M_{\omega_2})}{p(M_{\omega_1})}\sqrt{\frac{\det|X_{\omega_1}^TX_{\omega_1}|}{\det|X_{\omega_2}^TX_{\omega_2}|}}\exp\left(\frac{y^Ty(P_{LS}(\omega_2) - P_{LS}(\omega_1))}{2\sigma^2}\right)
\end{equation}

\end{document}<|MERGE_RESOLUTION|>--- conflicted
+++ resolved
@@ -32,12 +32,7 @@
   P_{LS}(\omega) \equiv 1 - \frac{\chi^2(\omega)}{\chi_0^2}
 \end{equation}
 
-<<<<<<< HEAD
 This periodogram is a normalized measure of the goodness-of-fit of a sinusoidal model with frequency $\omega$, as compared to the null hypothesis of a pure-noise constant model, and lies in the range $0 \le P_{LS} \le 1$.
-=======
-This periodogram is a normalized measure of the goodness-of-fit of a sinusoidal model with frequency $\omega$. 
-The best value of  $\omega$ is chosen as the value that maximizes $P_{LS}(\omega)$. Here I've purposely left-out the actual computation of $a_0(\omega)$ and $b_0(\omega)$, as well as the explicit expression to compute $P_{LS}(\omega)$; we'll get to that below.
->>>>>>> 15931c07
 
 \section{Computing $P_{LS}$}
 We can compute $P_{LS}$ quite easily via the above formalism.
@@ -61,10 +56,7 @@
 \end{equation}
 This $\chi^2$ can be minimized by the standard means (assuming fixed $\omega$) to find the best-fit parameters:
 \begin{equation}
-<<<<<<< HEAD
-=======
-\label{eq:thetaML} 
->>>>>>> 15931c07
+\label{eq:thetaML}
   \theta_0 = (X_\omega^TX_\omega)^{-1}X_\omega^Ty.
 \end{equation}
 Plugging this result back in to the expression for $\chi^2$ gives
@@ -174,8 +166,6 @@
 One could make a 2D plot where the x axis is $\omega$ and the y axis is the $j$, the data point index.
 Each ($\omega, j$) pixel gets colored by its MAP value of $g_j$. 
 
-
-<<<<<<< HEAD
 \section{Bayesian View}
 The Bayesian view of this starts with the likelihood. We'll specify this in terms of $M_\omega$, which is our model for a given frequency $\omega$. In this case, the likelihood is:
 
@@ -200,8 +190,6 @@
 
 \section{Making this Robust}
 A well-known problem with the Lomb-Scargle periodogram is its lack of robustness to outliers: the Gaussian form of the likelihood expression means that if the errors $\sigma_j$ are mis-specified, the outlying point(s) will have an extremely large effect on the final fit. What is required is to replace the above $\chi^2$ computation with a robust model that can account for these errors.
-=======
->>>>>>> 15931c07
 
 \section{Appendix}
 Here is the calculation of the Bayes factor for our model.
